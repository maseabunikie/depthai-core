--- conflicted
+++ resolved
@@ -2,11 +2,7 @@
 set(DEPTHAI_DEVICE_SIDE_MATURITY "snapshot")  
 
 # "full commit hash of device side binary"
-<<<<<<< HEAD
-set(DEPTHAI_DEVICE_SIDE_COMMIT "0494a0af4196e78089791d4355813e00193fe35b")
-=======
-set(DEPTHAI_DEVICE_SIDE_COMMIT "0d2b19b40568ce3e53e3745b27ad7e7528da9eaa")            
->>>>>>> 6621aac8
+set(DEPTHAI_DEVICE_SIDE_COMMIT "3d487d7bdd4f1fdcbf4b33ac0593e4678d5b6e16")            
 
 # "version if applicable"
 set(DEPTHAI_DEVICE_SIDE_VERSION "")