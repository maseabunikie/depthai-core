--- conflicted
+++ resolved
@@ -2,11 +2,7 @@
 set(DEPTHAI_DEVICE_SIDE_MATURITY "snapshot")  
 
 # "full commit hash of device side binary"
-<<<<<<< HEAD
-set(DEPTHAI_DEVICE_SIDE_COMMIT "e6d983d63f717f30e27263cab037b43a1732b6f0")            
-=======
-set(DEPTHAI_DEVICE_SIDE_COMMIT "b5eec37aad5a440efd438855a998da02fe3f35a7")            
->>>>>>> 6b8e357a
+set(DEPTHAI_DEVICE_SIDE_COMMIT "70d5310805cee5ac3ff90d1fd2f4b617122a225b")            
 
 # "version if applicable"
 set(DEPTHAI_DEVICE_SIDE_VERSION "")