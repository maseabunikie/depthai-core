# Maturity level "snapshot" / "release"
set(DEPTHAI_DEVICE_SIDE_MATURITY "snapshot")  

# "full commit hash of device side binary"
<<<<<<< HEAD
set(DEPTHAI_DEVICE_SIDE_COMMIT "86c1a4f6c8a92e23fe0324f8bd3e4fd42793dd3f")            
=======
set(DEPTHAI_DEVICE_SIDE_COMMIT "e3e148721cbe5577e3c0e3bf036dabbfb56573bb")            
>>>>>>> 29f2e57b

# "version if applicable"
set(DEPTHAI_DEVICE_SIDE_VERSION "")<|MERGE_RESOLUTION|>--- conflicted
+++ resolved
@@ -2,11 +2,7 @@
 set(DEPTHAI_DEVICE_SIDE_MATURITY "snapshot")  
 
 # "full commit hash of device side binary"
-<<<<<<< HEAD
-set(DEPTHAI_DEVICE_SIDE_COMMIT "86c1a4f6c8a92e23fe0324f8bd3e4fd42793dd3f")            
-=======
-set(DEPTHAI_DEVICE_SIDE_COMMIT "e3e148721cbe5577e3c0e3bf036dabbfb56573bb")            
->>>>>>> 29f2e57b
+set(DEPTHAI_DEVICE_SIDE_COMMIT "7cb183a9877da033389d7dbd092df770d9eacfc7")            
 
 # "version if applicable"
 set(DEPTHAI_DEVICE_SIDE_VERSION "")