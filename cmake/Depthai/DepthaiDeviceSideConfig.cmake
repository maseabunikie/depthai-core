--- conflicted
+++ resolved
@@ -2,11 +2,7 @@
 set(DEPTHAI_DEVICE_SIDE_MATURITY "snapshot")  
 
 # "full commit hash of device side binary"
-<<<<<<< HEAD
-set(DEPTHAI_DEVICE_SIDE_COMMIT "d83f43039de57e658f83813ebbf51290a2d54a71")          
-=======
-set(DEPTHAI_DEVICE_SIDE_COMMIT "d49ac887074adf18024c21e33ce071ea48b0c014")
->>>>>>> ad670be6
+set(DEPTHAI_DEVICE_SIDE_COMMIT "01db7be05a0beb6d634f5924ecdc0636871312e1")          
 
 # "version if applicable"
 set(DEPTHAI_DEVICE_SIDE_VERSION "")