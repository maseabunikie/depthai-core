--- conflicted
+++ resolved
@@ -2,11 +2,7 @@
 set(DEPTHAI_DEVICE_SIDE_MATURITY "snapshot")  
 
 # "full commit hash of device side binary"
-<<<<<<< HEAD
-set(DEPTHAI_DEVICE_SIDE_COMMIT "fb6546fb08125914ab4ac42a49ff5e5a660888d3")            
-=======
 set(DEPTHAI_DEVICE_SIDE_COMMIT "bb7bda62770e68d9e6de69ce2801ab87d9fa1047")
->>>>>>> 1905c3a3
 
 # "version if applicable"
 set(DEPTHAI_DEVICE_SIDE_VERSION "")