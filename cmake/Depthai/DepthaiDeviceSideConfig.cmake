# Maturity level "snapshot" / "release"
set(DEPTHAI_DEVICE_SIDE_MATURITY "snapshot")  

# "full commit hash of device side binary"
<<<<<<< HEAD
set(DEPTHAI_DEVICE_SIDE_COMMIT "8dfe145e5a6c02945f4458ece6f851e7199b65be")          
=======
set(DEPTHAI_DEVICE_SIDE_COMMIT "e088f9f0d96a0d97a5a3bf2281c8fcb719a68fcf")          
>>>>>>> ba35212b

# "version if applicable"
set(DEPTHAI_DEVICE_SIDE_VERSION "")<|MERGE_RESOLUTION|>--- conflicted
+++ resolved
@@ -2,11 +2,7 @@
 set(DEPTHAI_DEVICE_SIDE_MATURITY "snapshot")  
 
 # "full commit hash of device side binary"
-<<<<<<< HEAD
-set(DEPTHAI_DEVICE_SIDE_COMMIT "8dfe145e5a6c02945f4458ece6f851e7199b65be")          
-=======
 set(DEPTHAI_DEVICE_SIDE_COMMIT "e088f9f0d96a0d97a5a3bf2281c8fcb719a68fcf")          
->>>>>>> ba35212b
 
 # "version if applicable"
 set(DEPTHAI_DEVICE_SIDE_VERSION "")