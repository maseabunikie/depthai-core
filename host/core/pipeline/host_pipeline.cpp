--- conflicted
+++ resolved
@@ -109,11 +109,7 @@
 
     for (auto &packet : _consumed_packets)
     {
-<<<<<<< HEAD
-        if ((packet->size() > 16) && (packet->stream_name != "metaout") && (packet->stream_name != "aprilout"))
-=======
-        if ((packet->size() > 0) && (packet->stream_name != "metaout"))
->>>>>>> 82cb473d
+        if ((packet->size() > 0) && (packet->stream_name != "metaout") && (packet->stream_name != "aprilout"))
         {
             result.push_back(packet);
         }
